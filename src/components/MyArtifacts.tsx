--- conflicted
+++ resolved
@@ -48,10 +48,7 @@
       setLoading(true);
       const filters = {
         created_by: user.id,
-<<<<<<< HEAD
-=======
         version: showStagedOnly ? "stage" : "committed",
->>>>>>> a148f801
       };
 
       const response = await artifactManager.list({
